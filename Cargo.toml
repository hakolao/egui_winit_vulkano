[package]
name = "egui_winit_vulkano"
version = "0.27.0"
authors = ["hakolao <okkohakola@gmail.com>"]
edition = "2021"
description = "Egui immediate mode gui integration with winit and Vulkano"
homepage = "https://github.com/hakolao/egui_winit_vulkano"
license = "Apache-2.0"
readme = "README.md"
repository = "https://github.com/hakolao/egui_winit_vulkano"
categories = ["gui", "game-development"]
keywords = ["gui", "imgui", "immediate", "portable", "gamedev"]

[features]
default = ["clipboard", "links", "wayland", "x11", "image"]
links = ["egui-winit/links"]
clipboard = ["egui-winit/clipboard"]
wayland = ["winit/wayland", "winit/wayland-dlopen", "egui-winit/wayland"]
x11 = ["winit/x11", "egui-winit/x11"]

[dependencies]
<<<<<<< HEAD
ahash = "0.8"
egui-winit = "0.28"
egui = "0.28"
image = "0.25"
winit = { version = "0.29" }
vulkano = { version = "0.34", git = "https://github.com/vulkano-rs/vulkano.git"}
=======
ahash = "0.8.3"
egui-winit = { version = "0.24", default-features = false }
egui = "0.24"
image = { version = "0.24.5", optional = true }
winit = { version = "0.28", default-features = false }
vulkano = "0.34"
>>>>>>> 00bd40b4
vulkano-shaders = "0.34"

[dev-dependencies]
cgmath = "0.18.0"
egui_demo_lib = "0.28"
vulkano-util = { version = "0.34", git = "https://github.com/vulkano-rs/vulkano.git"}<|MERGE_RESOLUTION|>--- conflicted
+++ resolved
@@ -19,21 +19,12 @@
 x11 = ["winit/x11", "egui-winit/x11"]
 
 [dependencies]
-<<<<<<< HEAD
 ahash = "0.8"
-egui-winit = "0.28"
+egui-winit = { version = "0.28", default-features = false }
 egui = "0.28"
-image = "0.25"
-winit = { version = "0.29" }
+image = { version = "0.25", optional = true }
+winit = { version = "0.29", default-features = false }
 vulkano = { version = "0.34", git = "https://github.com/vulkano-rs/vulkano.git"}
-=======
-ahash = "0.8.3"
-egui-winit = { version = "0.24", default-features = false }
-egui = "0.24"
-image = { version = "0.24.5", optional = true }
-winit = { version = "0.28", default-features = false }
-vulkano = "0.34"
->>>>>>> 00bd40b4
 vulkano-shaders = "0.34"
 
 [dev-dependencies]
